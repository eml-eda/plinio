# *----------------------------------------------------------------------------*
# * Copyright (C) 2022 Politecnico di Torino, Italy                            *
# * SPDX-License-Identifier: Apache-2.0                                        *
# *                                                                            *
# * Licensed under the Apache License, Version 2.0 (the "License");            *
# * you may not use this file except in compliance with the License.           *
# * You may obtain a copy of the License at                                    *
# *                                                                            *
# * http://www.apache.org/licenses/LICENSE-2.0                                 *
# *                                                                            *
# * Unless required by applicable law or agreed to in writing, software        *
# * distributed under the License is distributed on an "AS IS" BASIS,          *
# * WITHOUT WARRANTIES OR CONDITIONS OF ANY KIND, either express or implied.   *
# * See the License for the specific language governing permissions and        *
# * limitations under the License.                                             *
# *                                                                            *
# * Author:  Matteo Risso <matteo.risso@polito.it>                             *
# *----------------------------------------------------------------------------*

import copy
import operator
from typing import cast, Iterable, Type, Tuple, Optional, Dict, Callable, Any, Union
import networkx as nx
import torch
import torch.nn as nn
import torch.fx as fx
from torch.fx.passes.shape_prop import ShapeProp

from plinio.methods.mps.nn import (
    MPSLinear,
    MPSConv1d,
    MPSConv2d,
    MPSConv3d,
    MPSIdentity,
    MPSModule,
    MPSAdd,
)
from plinio.graph.annotation import (
    add_features_calculator,
    add_node_properties,
    associate_input_features,
    add_single_node_properties,
)
from plinio.graph.inspection import (
    is_layer,
    get_graph_outputs,
    is_inherited_layer,
    get_graph_inputs,
    is_function,
    named_leaf_modules,
    uniquify_leaf_modules,
)
from plinio.graph.transformation import fuse_consecutive_layers
from plinio.graph.features_calculation import ModAttrFeaturesCalculator
from plinio.graph.utils import fx_to_nx_graph, NamedLeafModules
from .nn.qtz import MPSType, MPSPerLayerQtz, MPSPerChannelQtz, MPSBiasQtz
from .quant.quantizers import DummyQuantizer

# add new supported layers here:
mps_layer_map: Dict[Type[nn.Module], Type[MPSModule]] = {
    nn.Conv1d: MPSConv1d,
    nn.Conv2d: MPSConv2d,
    nn.Conv3d: MPSConv3d,
    nn.Linear: MPSLinear,
}

# add new supported functions here:
mps_func_map: Dict[Callable, Type[MPSModule]] = {
    operator.add: MPSAdd,
    torch.add: MPSAdd,
}


class MPSTracer(fx.Tracer):
    def __init__(self) -> None:
        super().__init__()  # type: ignore

    def is_leaf_module(self, m: torch.nn.Module, module_qualified_name: str) -> bool:
        if isinstance(m, MPSModule):
            return True
        else:
            return m.__module__.startswith("torch.nn") and not isinstance(
                m, torch.nn.Sequential
            )


def convert(
    model: nn.Module,
    input_example: Any,
    conversion_type: str,
    w_search_type: MPSType = MPSType.PER_LAYER,
    qinfo: Dict = {},
    exclude_names: Iterable[str] = (),
    exclude_types: Iterable[Type[nn.Module]] = (),
    disable_shared_quantizers: bool = False,
    quantize_output: bool = False,
) -> Tuple[nn.Module, NamedLeafModules, NamedLeafModules]:
    """Converts a nn.Module, to/from "NAS-able" format for the mixed-precision search method

    :param model: the input nn.Module
    :type model: nn.Module
    :param input_example: an input with the same shape and type of the seed's input, used
    for symbolic tracing
    :type input_example: Any
    :param conversion_type: a string specifying the type of conversion. Supported types:
    ('import', 'autoimport', 'export')
    :type conversion_type: str
    :param w_search_type: the mixed precision strategy to be used for weigth
    i.e., `PER_CHANNEL` or `PER_LAYER`. Default is `PER_LAYER`
    :type w_search_type: MPSType
    :param qinfo: dict containing desired quantizers for act, weight and bias
    and their arguments excluding the precision precision
    :type qinfo: Dict
    :param qinfo_input_quantizer: desired quantizer for the input of the network. If set to None,
    the input is not quantized (default: None)
    :type qinfo_input_quantizer: Optional[dict]
    :param exclude_names: the names of `model` submodules that should be ignored by the NAS
    :type exclude_names: Iterable[str], optional
    :param exclude_types: the types of `model` submodules that should be ignored by the NAS
    :type exclude_types: Iterable[Type[nn.Module]], optional
    :param disable_shared_quantizers: a boolean to indicate whether to disable the quantizers
    sharing. It can be useful if precision '0' is in not in the search options.
    :type disable_shared_quantizers: bool
    :param quantize_output: a boolean to indicate whether to quantize the output of the network
    :type quantize_output: bool
    :raises ValueError: for unsupported conversion types
    :return: the converted model, and two lists of all (or all unique) leaf modules for
    the NAS
    :rtype: Tuple[nn.Module, NamedLeafModule, NamedLeafModules]
    """
    if conversion_type not in ("import", "autoimport", "export"):
        raise ValueError("Unsupported conversion type {}".format(conversion_type))

    # Symbolic Tracing
    tracer = MPSTracer()
    graph = tracer.trace(model.eval())
    name = model.__class__.__name__
    mod = fx.GraphModule(tracer.root, graph, name)
    if len(get_graph_inputs(mod.graph)) > 1:
        ShapeProp(mod).propagate(*input_example)
    else:
        ShapeProp(mod).propagate(input_example)
    add_node_properties(mod)
    if conversion_type in ("autoimport", "import"):
        fuse_mps_modules(mod)
    # Dictionary of shared quantizers. Used only in 'autoimport' mode.
    sq_dict = (
        {}
        if conversion_type != "autoimport"
        else build_shared_mps_qtz_map(
            mod, w_search_type, qinfo, disable_shared_quantizers, quantize_output
        )
    )
    convert_layers(mod, conversion_type, qinfo, sq_dict, exclude_names, exclude_types)
    if conversion_type in ("autoimport", "import"):
        add_input_quantizer(mod, qinfo, sq_dict)
        add_features_calculator(mod, [mps_features_calc])
        associate_input_features(mod)
        register_input_features(mod)
        register_in_mps_quantizers(mod)
    mod.graph.lint()
    mod.recompile()
    nlf = named_leaf_modules(mod)
    ulf = uniquify_leaf_modules(nlf)
    # Final dummy inference needed to update eventually quantizers' parameters
    with torch.no_grad():
        if len(get_graph_inputs(mod.graph)) > 1:
            mod.to(input_example[0].device)(*input_example)
        else:
            mod.to(input_example.device)(input_example)
    return mod, nlf, ulf


def convert_layers(
    mod: fx.GraphModule,
    conversion_type: str,
    qinfo: Dict,
    sq_dict: Dict,
    exclude_names: Iterable[str],
    exclude_types: Iterable[Type[nn.Module]],
):
    """Replaces target layers with their NAS-able version, or vice versa. Layer conversion
    is implemented as a reverse BFS on the model graph.

    :param mod: a torch.fx.GraphModule with tensor shapes annotations. Those are needed to
    determine the macs reg loss.
    :type mod: fx.GraphModule
    :param conversion_type: a string specifying the type of conversion
    :type conversion_type: str
    :param qinfo: dictionary containing desired quantizers for act, weight and bias
    and their arguments excluding the precision precision
    :type qinfo: Dict
    :param sq_dict: dictionary associating each fx.Node to a set of shared quantizers
    :type sq_dict: Dict
    :param exclude_names: the names of `model` submodules that should be ignored by the NAS
    :type exclude_names: Iterable[str], optional
    :param exclude_types: the types of `model` submodules that should be ignored by the NAS
    :type exclude_types: Iterable[Type[nn.Module]], optional
    """
    g = mod.graph
    queue = get_graph_outputs(g)
    visited = []
    while queue:
        n = queue.pop(0)
        if n in visited:
            continue
        if conversion_type == "autoimport":
            autoimport_node(n, mod, qinfo, sq_dict, exclude_names, exclude_types)
        if conversion_type == "export":
            export_node(n, mod, exclude_names, exclude_types)
        for pred in n.all_input_nodes:
            queue.append(pred)
        visited.append(n)
    return


def build_shared_mps_qtz_map(
    mod: fx.GraphModule,
    w_search_type: MPSType,
    qinfo: Dict,
    disable_shared_quantizers: bool,
    quantize_output: bool,
) -> Dict[fx.Node, Tuple[MPSPerLayerQtz, Union[MPSPerLayerQtz, MPSPerChannelQtz]]]:
    """Create a map from fx.Node instances to instances of MPS Quantizers to be used by the NAS
    to optimize precision selection for both activations and weights of that node.
    Handles the sharing of quantizers among multiple nodes.

    :param mod: the fx-converted GraphModule
    :type mod: fx.GraphModule
    :param w_search_type: the mixed precision strategy to be used for weigth
    i.e., `PER_CHANNEL` or `PER_LAYER`. Default is `PER_LAYER`
    :type w_search_type: MPSType
    :param qinfo: dict containing desired quantizers for act, weight and bias
    and their arguments
    :type qinfo: Dict
    :param disable_shared_quantizers: a boolean to indicate whether to disable the quantizers
    sharing. It can be useful if precision '0' is in the search options.
    :type disable_shared_quantizers: bool
    :param quantize_output: a boolean to indicate whether to quantize the output of the network
    :type quantize_output: bool
    :return: a map (node -> out_mps_quantizer, w_mps_quantizer)
    :rtype: Dict[fx.Node, Tuple[Quantizer, Quantizer]]
    """
    # build a compatibility graph ("sharing graph") with paths between all nodes that must share
    # the same features masker. This is obtained by taking the original NN graph and removing
    # incoming edges to nodes whose output features are not dependent on the input features
    sharing_graph = fx_to_nx_graph(mod.graph)
    for n in sharing_graph.nodes:
        n = cast(fx.Node, n)
        if n.meta["untouchable"] or n.meta["features_defining"]:
            # remove all incoming edges to this node from the "shared features graph"
            pred = list(sharing_graph.predecessors(n))
            for i in pred:
                sharing_graph.remove_edge(i, n)

    # handle the case of a forward function with multiple outputs (returned as a tuple or list) with
    # possibly independent shapes. In this case, the graph will contain a final output node that is
    # difficult to treat and we remove in this step, treating each single output independently.
    nodes_to_remove = []
    for n in sharing_graph.nodes:
        if n in get_graph_outputs(mod.graph) and len(n.meta["tensor_meta"]) > 1:
            # tag each predecessor as output-connected
            pred = list(sharing_graph.predecessors(n))
            for i in pred:
                i.meta["output_connected"] = True
            # add the node to the removal list
            nodes_to_remove.append(n)
    for n in nodes_to_remove:
        sharing_graph.remove_node(n)

    # each weakly connected component of the sharing graph must share the same quantizers
    sq_dict = {}
    for c in nx.weakly_connected_components(sharing_graph):
        sq_a = None
        sq_w = None
        # This ensures to work at every iteration with a 'fresh' dict
        curr_qinfo = copy.deepcopy(qinfo)
        for n in c:
            # identify a node which can give us the number of features with 100% certainty
            # nodes such as flatten/squeeze etc make this necessary
            if (
                (n not in get_graph_inputs(mod.graph)) and  # exclude inputs, treated separately later
                (n.meta["features_defining"] or n.meta["untouchable"]) and
                (sq_a is None or sq_w is None)
            ):
                output_connected = any(
                    n in get_graph_outputs(mod.graph) for n in c
                ) or any(n.meta.get("output_connected", False) for n in c)
                if n.name in curr_qinfo.keys():
                    key = n.name
                else:
                    key = "layer_default"
                a_quantizer = curr_qinfo[key]["output"]["quantizer"]
                a_quantizer_kwargs = curr_qinfo[key]["output"]["kwargs"]
                a_mps_precision = curr_qinfo[key]["output"]["search_precision"]
                w_quantizer = curr_qinfo[key]["weight"]["quantizer"]
                w_quantizer_kwargs = curr_qinfo[key]["weight"]["kwargs"]
                w_mps_precision = curr_qinfo[key]["weight"]["search_precision"]
                # Build activation shared quantizer
                cout = n.meta["tensor_meta"].shape[1]
                a_quantizer_kwargs["cout"] = cout

                if not output_connected or quantize_output:
                    sq_a = MPSPerLayerQtz(
                        a_mps_precision, a_quantizer, a_quantizer_kwargs
                    )
                else:
                    # If `c` contains an output node the output is not quantized
                    # precision ignored
                    sq_a = MPSPerLayerQtz((-1,), DummyQuantizer)
                # Build weight shared quantizer
                w_quantizer_kwargs["cout"] = cout
                if w_search_type == MPSType.PER_LAYER:
                    sq_w = MPSPerLayerQtz(
                        w_mps_precision, w_quantizer, w_quantizer_kwargs
                    )
                elif w_search_type == MPSType.PER_CHANNEL:
                    if output_connected:
                        # remove the precision '0' from `weight_precisions`
                        w_mps_precision = tuple(p for p in w_mps_precision if p != 0)
                    sq_w = MPSPerChannelQtz(
                        w_mps_precision, w_quantizer, w_quantizer_kwargs
                    )
        # skip the rest if the quantizer has not been set,
        # this should happen only for the the weekly connected component of the NN input
        # if it only contains other operations that are functional, e.g., unsqueeze or similar
        if sq_a is None and sq_w is None:
            continue

        for n in c:
            # if the flag 'disable_shared_quantizers' is set to True, then we can keep one quantizer
            # per connected component, which is the one defined in the previous for loop. Otherwise,
            # we are not forced to have the same weights quantizer between the various nodes.
            # Thus, we can instantiate a new weights quantizer per node, which will overwrite the
            # one previously set in "sq_w".
            if disable_shared_quantizers:
                if n.name in curr_qinfo.keys():
                    key = n.name
                else:
                    key = "layer_default"
                w_quantizer = curr_qinfo[key]["weight"]["quantizer"]
                w_quantizer_kwargs = curr_qinfo[key]["weight"]["kwargs"]
                w_mps_precision = curr_qinfo[key]["weight"]["search_precision"]
                cout = n.meta["tensor_meta"].shape[1]
                w_quantizer_kwargs["cout"] = cout
                if w_search_type == MPSType.PER_LAYER:
                    sq_w = MPSPerLayerQtz(
                        w_mps_precision, w_quantizer, w_quantizer_kwargs
                    )
                elif w_search_type == MPSType.PER_CHANNEL:
                    sq_w = MPSPerChannelQtz(
                        w_mps_precision, w_quantizer, w_quantizer_kwargs
                    )

            sq_dict[n] = (sq_a, sq_w)
    return sq_dict


# N.B., same as PIT -> Remove duplicate
def exclude(
    n: fx.Node,
    mod: fx.GraphModule,
    exclude_names: Iterable[str],
    exclude_types: Iterable[Type[nn.Module]],
) -> bool:
    """Returns True if a submodule should be excluded from the NAS optimization, based on the
    names and types blacklists.

    :param n: the target node
    :type n: fx.Node
    :param mod: the parent module
    :type mod: fx.GraphModule
    :param exclude_names: the names of `model` submodules that should be ignored by the NAS
    :type exclude_names: Iterable[str], optional
    :param exclude_types: the types of `model` submodules that should be ignored by the NAS
    :type exclude_types: Iterable[Type[nn.Module]], optional
    :return: True if the node should be excluded
    :rtype: bool
    """
    exc_type = type(mod.get_submodule(str(n.target))) in exclude_types
    # note that we use n.target and not n.name because it is consistent with the names obtained
    # by named_modules()
    return exc_type or (str(n.target) in exclude_names)


def autoimport_node(
    n: fx.Node,
    mod: fx.GraphModule,
    qinfo: Dict,
    sq_dict: Dict[
        fx.Node, Tuple[MPSPerLayerQtz, Union[MPSPerLayerQtz, MPSPerChannelQtz]]
    ],
    exclude_names: Iterable[str],
    exclude_types: Iterable[Type[nn.Module]],
):
    """Rewrites a fx.GraphModule node replacing a sub-module instance corresponding to a standard
    nn.Module with its corresponding NAS-able version.

    :param n: the node to be rewritten
    :type n: fx.Node
    :param mod: the parent module, where the new node has to be optionally inserted
    :type mod: fx.GraphModule
    :param qinfo: dict containing desired quantizers for act, weight and bias
    and their arguments
    :type qinfo: Dict
    :param sq_dict: a map (node -> out_mps_quantizer, w_mps_quantizer)
    :type sq_dict: Dict[fx.Node, Tuple[MPSPerLayerQtz, Union[MPSPerLayerQtz, MPSPerChannelQtz]]
    :param exclude_names: the names of `model` submodules that should be ignored by the NAS
    when auto-converting layers, defaults to ()
    :type exclude_names: Iterable[str], optional
    :param exclude_types: the types of `model` submodules that should be ignored by the NAS
    :type exclude_types: Iterable[Type[nn.Module]], optional
    """
    if is_layer(n, mod, tuple(mps_layer_map.keys())) and not exclude(
        n, mod, exclude_names, exclude_types
    ):
        module_type = mps_layer_map[type(mod.get_submodule(str(n.target)))]
    elif is_function(n, tuple(mps_func_map.keys())):
        module_type = mps_func_map[cast(Callable, n.target)]
    else:
        return

    out_mps_quantizer, w_mps_quantizer = sq_dict[n]

    # create bias mixprec quantizer (which is never shared)
    if n.name in qinfo.keys():
        b_quantizer = qinfo[n.name]["bias"]["quantizer"]
        b_quantizer_kwargs = qinfo[n.name]["bias"]["kwargs"]
    else:
        b_quantizer = qinfo["layer_default"]["bias"]["quantizer"]
        b_quantizer_kwargs = qinfo["layer_default"]["bias"]["kwargs"]
    cout = n.meta["tensor_meta"].shape[1]
    b_quantizer_kwargs["cout"] = cout
    b_mps_quantizer = MPSBiasQtz(b_quantizer, quantizer_kwargs=b_quantizer_kwargs)
    module_type.autoimport(n, mod, out_mps_quantizer, w_mps_quantizer, b_mps_quantizer)
    return


def export_node(
    n: fx.Node,
    mod: fx.GraphModule,
    exclude_names: Iterable[str],
    exclude_types: Iterable[Type[nn.Module]],
):
    """Rewrites a fx.GraphModule node replacing a sub-module instance corresponding to a NAS-able
    layer with its corresponder quant.nn counterpart

    :param n: the node to be rewritten
    :type n: fx.Node
    :param mod: the parent module, where the new node has to be optionally inserted
    :type mod: fx.GraphModule
    :param exclude_names: the names of `model` submodules that should be ignored by the NAS
    when auto-converting layers, defaults to ()
    :type exclude_names: Iterable[str], optional
    :param exclude_types: the types of `model` submodules that should be ignored by the NAS
    :type exclude_types: Iterable[Type[nn.Module]], optional
    """
    if is_inherited_layer(n, mod, (MPSModule,)):
        if exclude(n, mod, exclude_names, exclude_types):
            return
        layer = cast(MPSModule, mod.get_submodule(str(n.target)))
        layer.export(n, mod)


def add_input_quantizer(
    mod: fx.GraphModule,
    qinfo: Dict,
    sq_dict: Dict[
        fx.Node, Tuple[MPSPerLayerQtz, Union[MPSPerLayerQtz, MPSPerChannelQtz]]
    ],
):
    """Add input quantizer at the network input.

    :param mod: the parent module, where the new node has to be optionally inserted
    :type mod: fx.GraphModule
    :param activation_precisions: the possible activations' precisions assigment to be explored
    by the NAS
    :type activation_precisions: Tuple[int, ...]
    :param qinfo: dict containing desired quantizers for act and their arguments excluding
    the precision precision
    :type qinfo: Dict
    :param sq_dict: a map (node -> out_mps_quantizer, w_mps_quantizer)
    :type sq_dict: Dict[fx.Node, Tuple[MPSPerLayerQtz, Union[MPSPerLayerQtz, MPSPerChannelQtz]]
    """
    g = mod.graph
    queue = get_graph_inputs(g)
    while queue:
        n = queue.pop(0)
        # Create quantizer
        if n.name in qinfo.keys():
            key = n.name
            if qinfo[key] is None:
                # Do not quantize the `key` input
                continue
        elif "input_default" not in qinfo.keys():
            return  # no quantizer for input
        else:
            key = "input_default"
        a_quantizer = qinfo[key]["quantizer"]
        a_quantizer_kwargs = qinfo[key]["kwargs"]
        a_mps_precision = qinfo[key]["search_precision"]
        cout = n.meta["tensor_meta"].shape[1]
        a_quantizer_kwargs["cout"] = cout
        q_a = MPSPerLayerQtz(a_mps_precision, a_quantizer, a_quantizer_kwargs)
        inp_qtz = MPSIdentity(q_a)

        # Check if sq_dict contains a quantizer for the `n` node which is shared with other nodes
        if n in sq_dict.keys() and any(
            [(k != n) and (sq_dict[k][0] is sq_dict[n][0]) for k in sq_dict]
        ):
            # Check that if the shared quantizer is of the same type of `q_a` defined above
            shared_q_a = sq_dict[n][0]
            msg = (
                "\nConversion failed. "
                f"Quantizer for input node {n} must be shared with activations quantizer of "
                f"nodes {[k for k in sq_dict if (sq_dict[k][0] is sq_dict[n][0])]}, "
                f"but qinfo dictionary imposes two different types of quantizers {q_a}\nand\n{shared_q_a}\n"
                "for input nodes ('input_default') and the other nodes ('layer_default')."
            )
            assert _compare_quantizers(q_a, shared_q_a), msg
            # Overwrite the quantizer with the shared one
            inp_qtz = MPSIdentity(shared_q_a)

        # Add quantizer to graph
        mod.add_submodule(n.name + "_input_quantizer", inp_qtz)
        with mod.graph.inserting_after(n):
            new_node = mod.graph.call_module(n.name + "_input_quantizer", args=(n,))
            n.replace_all_uses_with(new_node)
            new_node.replace_input_with(new_node, n)
        # Add new node properties
        add_single_node_properties(new_node, mod)
        # Force the new node to be features_defining in order to be recognized
        # as predecessor when performing the `register_in_mps_quantizers` step
        new_node.meta["features_defining"] = True
        # Also copy the input shape information to the new node 'tensor_meta'
        new_node.meta["tensor_meta"] = n.meta["tensor_meta"]


def fuse_bn_inplace(lin: nn.Module, bn: nn.Module):
    """
    Given a conv Module `A` and an batch_norm module `B`, modifies A
    such that A(x) == B(A_old(x))
    """
    # TODO: this is almost a duplicate of PIT. Resolve.
<<<<<<< HEAD
    assert (
        isinstance(lin, nn.Conv1d)
        or isinstance(lin, nn.Conv2d)
        or isinstance(lin, nn.Linear)
    )
    assert isinstance(bn, nn.BatchNorm1d) or isinstance(bn, nn.BatchNorm2d) or isinstance(bn, nn.InstanceNorm1d)
=======
    assert (isinstance(lin, nn.Conv1d) or
            isinstance(lin, nn.Conv2d) or
            isinstance(lin, nn.Conv3d) or
            isinstance(lin, nn.Linear))
    assert (isinstance(bn, nn.BatchNorm1d) or
            isinstance(bn, nn.BatchNorm2d) or
            isinstance(bn, nn.BatchNorm3d))
>>>>>>> fd8210b0
    if not bn.track_running_stats:
        raise AttributeError("BatchNorm folding requires track_running_stats = True")
    with torch.no_grad():
        conv_w = lin.weight
        conv_b = lin.bias
        bn_rm = cast(torch.Tensor, bn.running_mean)
        bn_rv = cast(torch.Tensor, bn.running_var)
        bn_w = bn.weight
        bn_b = bn.bias
        if conv_b is None:
            conv_b = torch.zeros_like(bn_rm)
        if bn_w is None:
            bn_w = torch.ones_like(bn_rm)
        if bn_b is None:
            bn_b = torch.zeros_like(bn_rm)
        bn_var_rsqrt = torch.rsqrt(bn_rv + bn.eps)
        conv_w = conv_w * (bn_w * bn_var_rsqrt).reshape(
            [-1] + [1] * (len(conv_w.shape) - 1)
        )
        conv_b = (conv_b - bn_rm) * bn_var_rsqrt * bn_w + bn_b
        lin.weight.copy_(conv_w)
        if lin.bias is None:
            lin.bias = torch.nn.Parameter(conv_b)
        else:
            lin.bias.copy_(conv_b)


def fuse_mps_modules(mod: fx.GraphModule):
    """Fuse sequences of layers as required by MPS. Namely: Conv-BN and Linear-BN
    :param mod: the parent module
    :type mod: fx.GraphModule
    """
    fuse_consecutive_layers(mod, nn.Conv1d, nn.BatchNorm1d, fuse_bn_inplace)
    fuse_consecutive_layers(mod, nn.Conv2d, nn.BatchNorm2d, fuse_bn_inplace)
    fuse_consecutive_layers(mod, nn.Conv3d, nn.BatchNorm3d, fuse_bn_inplace)
    fuse_consecutive_layers(mod, nn.Linear, nn.BatchNorm1d, fuse_bn_inplace)

    fuse_consecutive_layers(mod, nn.Conv1d, nn.InstanceNorm1d, fuse_bn_inplace)
    fuse_consecutive_layers(mod, nn.Linear, nn.InstanceNorm1d, fuse_bn_inplace)


def register_input_features(mod: fx.GraphModule):
    for n in mod.graph.nodes:
        if is_inherited_layer(n, mod, (MPSModule,)):
            # Set input features calculator
            sub_mod = cast(MPSModule, mod.get_submodule(str(n.target)))
            fc = n.meta["input_features_set_by"].meta["features_calculator"]
            sub_mod.input_features_calculator = fc


def register_in_mps_quantizers(mod: fx.GraphModule):
    for n in mod.graph.nodes:
        if is_inherited_layer(n, mod, (MPSModule,)):
            sub_mod = cast(MPSModule, mod.get_submodule(str(n.target)))
            prev_n = n.meta["input_features_set_by"]
            if prev_n.op == "placeholder":
                continue
            while not is_inherited_layer(prev_n, mod, (MPSModule,)):
                prev_n = prev_n.meta["input_features_set_by"]
                if isinstance(prev_n, list):
                    prev_n = prev_n[0]
            prev_submod = mod.get_submodule(str(prev_n.target))
            sub_mod.in_mps_quantizer = cast(
                MPSPerLayerQtz, prev_submod.out_mps_quantizer
            )


def mps_features_calc(
    n: fx.Node, mod: fx.GraphModule
) -> Optional[ModAttrFeaturesCalculator]:
    """Sets the feature calculator for a MPS Module

    :param n: node
    :type n: fx.Node
    :param mod: the parent module
    :type mod: fx.GraphModule
    :return: optional feature calculator object for PIT node
    :rtype: ModAttrFeaturesCalculator
    """
    if is_inherited_layer(n, mod, (MPSModule,)):
        # For PIT NAS-able layers, the "active" output features are stored in the
        # out_features_eff attribute, and the binary mask is in features_mask
        sub_mod = mod.get_submodule(str(n.target))
        return ModAttrFeaturesCalculator(sub_mod, "out_features_eff", "features_mask")
    else:
        return None


def _compare_quantizers(q1: MPSPerLayerQtz, q2: MPSPerLayerQtz) -> bool:
    """Compare two quantizers. They are considered equal if they have the same type and
    the same arguments.

    :param q1: first quantizer
    :type q1: MPSPerLayerQtz
    :param q2: second quantizer
    :type q2: MPSPerLayerQtz
    :return: True if the two quantizers are equal
    :rtype: bool
    """
    # Extracting directly the parameters of the quantizers (quantizers have the same kwargs for
    # all the considered precisions). This is needed because the quantizer_kwargs contains only
    # explicitly set parameters and not default ones. Thus, even if the parameters of the two
    # quantizers are the same, the MPSPerLayerQtz objects might have different 'quantizer_kwargs'
    # values.
    q1_formatted_params = {
        k: v.item() for k, v in getattr(q1.qtz_funcs[0], "_parameters").items()
    }
    q2_formatted_params = {
        k: v.item() for k, v in getattr(q2.qtz_funcs[0], "_parameters").items()
    }
    return (
        q1.quantizer == q2.quantizer
        and all(p1 == p2 for p1, p2 in zip(q1.precision, q2.precision))
        and q1_formatted_params == q2_formatted_params
    )<|MERGE_RESOLUTION|>--- conflicted
+++ resolved
@@ -542,22 +542,16 @@
     such that A(x) == B(A_old(x))
     """
     # TODO: this is almost a duplicate of PIT. Resolve.
-<<<<<<< HEAD
-    assert (
-        isinstance(lin, nn.Conv1d)
-        or isinstance(lin, nn.Conv2d)
-        or isinstance(lin, nn.Linear)
-    )
-    assert isinstance(bn, nn.BatchNorm1d) or isinstance(bn, nn.BatchNorm2d) or isinstance(bn, nn.InstanceNorm1d)
-=======
     assert (isinstance(lin, nn.Conv1d) or
             isinstance(lin, nn.Conv2d) or
             isinstance(lin, nn.Conv3d) or
             isinstance(lin, nn.Linear))
     assert (isinstance(bn, nn.BatchNorm1d) or
             isinstance(bn, nn.BatchNorm2d) or
-            isinstance(bn, nn.BatchNorm3d))
->>>>>>> fd8210b0
+            isinstance(bn, nn.BatchNorm3d) or
+            isinstance(bn, nn.InstanceNorm1d) or
+            isinstance(bn, nn.InstanceNorm2d) or
+            isinstance(bn, nn.InstanceNorm3d))
     if not bn.track_running_stats:
         raise AttributeError("BatchNorm folding requires track_running_stats = True")
     with torch.no_grad():
